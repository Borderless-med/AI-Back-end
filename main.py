import sys
print(f"--- PYTHON VERSION CHECK --- : {sys.version}")
import os
import google.generativeai as genai
from dotenv import load_dotenv
from fastapi import FastAPI, HTTPException
from fastapi.middleware.cors import CORSMiddleware
<<<<<<< HEAD
import jwt
from jwt import InvalidTokenError
=======
from pydantic import BaseModel, Field
>>>>>>> b135f7d5
from supabase import create_client, Client
from enum import Enum
from typing import List, Optional
import logging
def get_user_id_from_jwt(request: Request):
    auth_header = request.headers.get('authorization')
    if not auth_header or not auth_header.startswith('Bearer '):
        raise HTTPException(status_code=401, detail="Missing or invalid Authorization header.")
    token = auth_header.split(' ')[1]
    jwt_secret = os.getenv("SUPABASE_JWT_SECRET")
    try:
        payload = jwt.decode(token, jwt_secret, algorithms=["HS256"])
        user_id = payload.get('sub')
        if not user_id:
            raise HTTPException(status_code=401, detail="JWT missing sub claim.")
        return user_id
    except InvalidTokenError as e:
        logging.error(f"JWT verification failed: {e}")
        raise HTTPException(status_code=401, detail="Invalid or expired token.")

# --- Import all five of our new, separated flow handlers ---
from flows.find_clinic_flow import handle_find_clinic
from flows.booking_flow import handle_booking_flow
from flows.qna_flow import handle_qna
from flows.outofscope_flow import handle_out_of_scope
from flows.remember_flow import handle_remember_session

# --- Load environment variables and configure clients ---
load_dotenv()
gemini_api_key = os.getenv("GEMINI_API_KEY")
genai.configure(api_key=gemini_api_key)
supabase_url = os.getenv("SUPABASE_URL")
supabase_key = os.getenv("SUPABASE_SERVICE_ROLE_KEY") # This MUST be your service_role key
supabase: Client = create_client(supabase_url, supabase_key)

# --- Define AI Models (Centralized) ---
# Use the most powerful and reliable model for the critical, multi-class Gatekeeper task.
gatekeeper_model = genai.GenerativeModel('gemini-pro-latest')

# Use the fast and cheap Flash model for the subsequent, simpler tasks.
factual_brain_model = genai.GenerativeModel('gemini-flash-latest')
ranking_brain_model = genai.GenerativeModel('gemini-flash-latest')

# The embedding model name is correct.
embedding_model = 'models/embedding-001' 

# Use the Flash model for the final, simple text generation.
generation_model = genai.GenerativeModel('gemini-flash-latest')

# --- Pydantic Data Models (Centralized) ---
class ChatMessage(BaseModel):
    role: str
    content: str

class UserQuery(BaseModel):
    history: List[ChatMessage]
    applied_filters: Optional[dict] = Field(default=None)
    candidate_pool: Optional[List[dict]] = Field(default=None)
    booking_context: Optional[dict] = Field(default=None)
    session_id: Optional[str] = Field(default=None)
    user_id: Optional[str] = Field(default=None)

# --- NEW: Pydantic model for the session restore endpoint ---
class SessionRestoreQuery(BaseModel):
    session_id: str
    user_id: str

class ChatIntent(str, Enum):
    FIND_CLINIC = "find_clinic"
    BOOK_APPOINTMENT = "book_appointment"
    GENERAL_DENTAL_QUESTION = "general_dental_question"
    REMEMBER_SESSION = "remember_session"
    OUT_OF_SCOPE = "out_of_scope"

class GatekeeperDecision(BaseModel):
    intent: ChatIntent

app = FastAPI()

# --- CORS configuration ---
origins = [
    "http://localhost:8080", # For your local development
    "https://sg-smile-saver-git-feature-chatbot-login-wall-gsps-projects.vercel.app", # An old preview URL
    "https://sg-smile-saver-git-main-gsps-projects-5403164b.vercel.app", # An old production URL
    "https://sg-smile-saver-5rouwfubi-gsps-projects-5403164b.vercel.app", # The NEW URL from the error
    "https://sg-smile-saver.vercel.app", # Your clean production URL
    "https://www.sg-jb-dental.com" # Your final custom domain
]
app.add_middleware(
    CORSMiddleware,
    allow_origins=origins,
    allow_credentials=True,
    allow_methods=["*"],
    allow_headers=["*"],
)

# --- Session management helpers ---
def create_session(user_id: str = None, initial_context: dict = None) -> Optional[str]:
    from uuid import uuid4
    session_id = str(uuid4())
    state = initial_context or {}
    try:
        supabase.table("sessions").insert({"session_id": session_id, "state": state, "user_id": user_id}).execute()
        return session_id
    except Exception as e:
        logging.error(f"Error creating session: {e}")
        return None

def get_session(session_id: str) -> Optional[dict]:
    # Accept user_id for more secure and reliable session lookup
    def get_session(session_id: str, user_id: str = None) -> Optional[dict]:
        try:
            query = supabase.table("sessions").select("*").eq("session_id", session_id)
            if user_id:
                query = query.eq("user_id", user_id)
            response = query.single().execute()
            return response.data if response.data else None
        except Exception as e:
            logging.error(f"Error fetching session {session_id} (user_id={user_id}): {e}")
            return None

def update_session(session_id: str, context: dict, conversation_history: list = None) -> bool:
    try:
        update_data = {"state": context}
        if conversation_history:
            update_data["context"] = conversation_history
        print(f"[DEBUG] Updating session {session_id} with data: {update_data}")
        result = supabase.table("sessions").update(update_data).eq("session_id", session_id).execute()
        print(f"[DEBUG] Supabase update result: {result}")
        return True
    except Exception as e:
        logging.error(f"Error updating session {session_id}: {e}")
        return False

RESET_KEYWORDS = ["never mind", "start over", "reset", "restart"]

@app.get("/")
def read_root():
    return {"message": "API is running"}

# --- NEW: Endpoint to restore session context ---
@app.post("/restore_session")
async def restore_session(request: Request, query: SessionRestoreQuery):
    user_id = get_user_id_from_jwt(request)
    print(f"Attempting to restore session {query.session_id} for user {user_id}")
    try:
<<<<<<< HEAD
        session = get_session(supabase, query.session_id, user_id=user_id)
=======
        # Query by both session_id and user_id for reliability and security
        session = get_session(query.session_id, user_id=query.user_id)
>>>>>>> b135f7d5
        if session:
            print("Session found and user verified. Returning context.")
            state = session.get("state") or {}
            return {"success": True, "state": {
                "applied_filters": state.get("applied_filters") or {},
                "candidate_pool": state.get("candidate_pool") or [],
                "booking_context": state.get("booking_context") or {}
            }}
        else:
<<<<<<< HEAD
            print("Session not found or user mismatch. Creating new session.")
            new_session_id = create_session(supabase, user_id=user_id)
            new_session = get_session(supabase, new_session_id, user_id=user_id)
            state = new_session.get("state") if new_session else {}
            return {"success": True, "state": {
                "applied_filters": state.get("applied_filters") or {},
                "candidate_pool": state.get("candidate_pool") or [],
                "booking_context": state.get("booking_context") or {}
            }, "session_id": new_session_id}
=======
            print("Session not found or user mismatch.")
            raise HTTPException(status_code=404, detail="Session not found or access denied.")
>>>>>>> b135f7d5
    except Exception as e:
        logging.error(f"Error restoring session {query.session_id} for user {user_id}: {e}")
        raise HTTPException(status_code=500, detail="Failed to restore session.")

@app.post("/chat")
<<<<<<< HEAD
async def handle_chat(request: Request, query: UserQuery):
    user_id = get_user_id_from_jwt(request)
    if not user_id:
=======
def handle_chat(query: UserQuery):
    # --- "LOGIN WALL" AND API LIMITER ---
    if not query.user_id:
>>>>>>> b135f7d5
        raise HTTPException(status_code=401, detail="Authentication required. Please sign in to use the chatbot.")

    try:
        # Step 1: Securely get the user's API call count using the database function
        response = supabase.rpc('get_user_api_calls', {'user_id_input': query.user_id}).execute()
        api_calls_left = response.data

        # Step 2: Check if the user exists and has calls remaining
        if api_calls_left is None:
            raise HTTPException(status_code=404, detail="User profile not found. Please try signing out and in again.")
        if api_calls_left <= 0:
            raise HTTPException(status_code=429, detail="You have reached your monthly limit of API calls.")

        # Step 3: If checks pass, call the database function to decrement the counter
        supabase.rpc('decrement_api_calls', {'user_id_input': query.user_id}).execute()

        print(f"User {query.user_id} has {api_calls_left - 1} API calls remaining.")

    except HTTPException as http_exc:
        raise http_exc
    except Exception as e:
        logging.error(f"Error in API limiter for user {query.user_id}: {e}")
        raise HTTPException(status_code=500, detail="An error occurred while verifying your access.")

    # --- Session Management ---
    session_id = query.session_id
    # Initialize standardized state structure
    state = {"applied_filters": {}, "candidate_pool": [], "booking_context": {}}
    
    if session_id:
        session = get_session(session_id)
        if session and session.get("user_id") == query.user_id:
            raw_state = session.get("state") or {}
            # Extract standardized state components
            state["applied_filters"] = raw_state.get("applied_filters") or {}
            state["candidate_pool"] = raw_state.get("candidate_pool") or []
            state["booking_context"] = raw_state.get("booking_context") or {}
        else:
            session_id = create_session(user_id=query.user_id)
    else:
        session_id = create_session(user_id=query.user_id)

    if not query.history:
        return {"response": "Error: History is empty.", "session_id": session_id}

    # --- State Management ---
    latest_user_message = query.history[-1].content.lower()
    previous_filters = state["applied_filters"]
    candidate_clinics = state["candidate_pool"]
    booking_context = state["booking_context"]
    conversation_history_for_prompt = "\n".join([f"{msg.role}: {msg.content}" for msg in query.history])
    
    print(f"\n--- New Request ---")
    print(f"Latest User Query: '{latest_user_message}'")
    
    # --- Gatekeeper ---
    intent = ChatIntent.OUT_OF_SCOPE # Default to a safe, cheap intent
    try:
        gatekeeper_prompt = f"""
        You are a highly intelligent and strict API routing assistant for a dental chatbot. 
        Your ONLY job is to analyze the user's most recent message and classify its intent into one of four categories.

        You MUST use the 'GatekeeperDecision' tool to provide your answer.

        Here are the definitions of the five intents:
        1.  'find_clinic': The user is asking to find, locate, or get recommendations for a dental clinic. This includes asking for a list, asking for the "best" clinic, or asking for clinics in a specific location.
        2.  'book_appointment': The user is explicitly asking to book, schedule, or make an appointment. This often follows a 'find_clinic' request.
        3.  'general_dental_question': The user is asking a general question about a dental procedure, concept, or pricing (e.g., "what is a root canal?", "how much are veneers?").
        4.  'remember_session': The user is asking the chatbot to recall, remember, or show information from previous conversations or sessions.
        5.  'out_of_scope': The user is having a casual conversation, greeting the chatbot, or asking a question completely unrelated to dentistry.

        --- EXAMPLES ---
        User Message: "Find me the best clinic for dental crown in JB"
        Intent: find_clinic

        User Message: "Okay, book me an appointment at Mount Austin Dental Hub"
        Intent: book_appointment

        User Message: "what is the price of teeth whitening?"
        Intent: general_dental_question

        User Message: "remeber the 3 clinics from last time"
        Intent: remember_session

        User Message: "do you remember what we talked about?"
        Intent: remember_session

        User Message: "can you recall our previous discussion?"
        Intent: remember_session

        User Message: "show me our last conversation"
        Intent: remember_session

        User Message: "what did we discuss in our past session?"
        Intent: remember_session

        User Message: "recollect what you told me before"
        Intent: remember_session

        User Message: "bring back our last interaction"
        Intent: remember_session

        User Message: "what was our previous chat about?"
        Intent: remember_session

        User Message: "hello, are you still there"
        Intent: out_of_scope
        ---

        Analyze the following conversation and determine the intent of the VERY LAST user message.

        Conversation History:
        {conversation_history_for_prompt}

        User's MOST RECENT message is: "{latest_user_message}"
        """
        gatekeeper_response = gatekeeper_model.generate_content(gatekeeper_prompt, tools=[GatekeeperDecision])
        part = gatekeeper_response.candidates[0].content.parts[0]
        if hasattr(part, 'function_call') and part.function_call.args:
            intent = part.function_call.args['intent']
            print(f"Gatekeeper decided intent is: {intent}")
        else:
            print(f"Gatekeeper Error: No valid function call. Defaulting to OUT_OF_SCOPE.")
    except Exception as e:
        print(f"Gatekeeper Exception: {e}. Defaulting to OUT_OF_SCOPE.")

    # --- Router ---
    response_data = {}
    if intent == ChatIntent.FIND_CLINIC:
        response_data = handle_find_clinic(
            latest_user_message=latest_user_message,
            conversation_history=conversation_history_for_prompt,
            previous_filters=previous_filters,
            candidate_clinics=candidate_clinics,
            factual_brain_model=factual_brain_model,
            ranking_brain_model=ranking_brain_model,
            embedding_model=embedding_model,
            generation_model=generation_model,
            supabase=supabase,
            RESET_KEYWORDS=RESET_KEYWORDS
        )
    elif intent == ChatIntent.BOOK_APPOINTMENT:
        response_data = handle_booking_flow(
            latest_user_message=latest_user_message,
            booking_context=booking_context,
            previous_filters=previous_filters,
            candidate_clinics=candidate_clinics,
            factual_brain_model=factual_brain_model
        )
    elif intent == ChatIntent.GENERAL_DENTAL_QUESTION:
        response_data = handle_qna(
            latest_user_message=latest_user_message,
            generation_model=generation_model
        )
    elif intent == ChatIntent.REMEMBER_SESSION:
        # Fix: Get the session data properly instead of relying on variable scope
        session_data = get_session(session_id) if session_id else None
        response_data = handle_remember_session(
            session=session_data,
            latest_user_message=latest_user_message
        )
    elif intent == ChatIntent.OUT_OF_SCOPE:
        response_data = handle_out_of_scope(latest_user_message)
    else:
        response_data = {"response": "I'm sorry, I'm not sure how to handle that."}

    # Pass through context state for all flows
    response_data["applied_filters"] = response_data.get("applied_filters", previous_filters)
    response_data["candidate_pool"] = response_data.get("candidate_pool", candidate_clinics)
    response_data["booking_context"] = response_data.get("booking_context", booking_context)

    # --- Final Response Assembly ---
    # Build new standardized state to persist
    new_state = {
        "applied_filters": response_data.get("applied_filters", previous_filters),
        "candidate_pool": response_data.get("candidate_pool", candidate_clinics),
        "booking_context": response_data.get("booking_context", booking_context)
    }
    
    if not isinstance(response_data, dict):
        response_data = {"response": str(response_data)}
    
    # Build conversation history for persistence
    conversation_history = []
    for msg in query.history:
        conversation_history.append({"role": msg.role, "content": msg.content})
    
    # Add AI response to history
    if response_data.get("response"):
        conversation_history.append({"role": "assistant", "content": response_data["response"]})
        
    update_session(session_id, new_state, conversation_history)
    response_data["session_id"] = session_id
    
    return response_data<|MERGE_RESOLUTION|>--- conflicted
+++ resolved
@@ -3,18 +3,16 @@
 import os
 import google.generativeai as genai
 from dotenv import load_dotenv
-from fastapi import FastAPI, HTTPException
+from fastapi import FastAPI, HTTPException, Request
 from fastapi.middleware.cors import CORSMiddleware
-<<<<<<< HEAD
 import jwt
 from jwt import InvalidTokenError
-=======
 from pydantic import BaseModel, Field
->>>>>>> b135f7d5
 from supabase import create_client, Client
 from enum import Enum
 from typing import List, Optional
 import logging
+
 def get_user_id_from_jwt(request: Request):
     auth_header = request.headers.get('authorization')
     if not auth_header or not auth_header.startswith('Bearer '):
@@ -118,18 +116,16 @@
     except Exception as e:
         logging.error(f"Error creating session: {e}")
         return None
-
-def get_session(session_id: str) -> Optional[dict]:
-    # Accept user_id for more secure and reliable session lookup
-    def get_session(session_id: str, user_id: str = None) -> Optional[dict]:
-        try:
-            query = supabase.table("sessions").select("*").eq("session_id", session_id)
-            if user_id:
-                query = query.eq("user_id", user_id)
-            response = query.single().execute()
-            return response.data if response.data else None
-        except Exception as e:
-            logging.error(f"Error fetching session {session_id} (user_id={user_id}): {e}")
+def get_session(session_id: str, user_id: str = None) -> Optional[dict]:
+    try:
+        query = supabase.table("sessions").select("*").eq("session_id", session_id)
+        if user_id:
+            query = query.eq("user_id", user_id)
+        response = query.single().execute()
+        return response.data if response.data else None
+    except Exception as e:
+        logging.error(f"Error fetching session {session_id} (user_id={user_id}): {e}")
+        return None
             return None
 
 def update_session(session_id: str, context: dict, conversation_history: list = None) -> bool:
@@ -153,170 +149,71 @@
 
 # --- NEW: Endpoint to restore session context ---
 @app.post("/restore_session")
+@app.post("/restore_session")
 async def restore_session(request: Request, query: SessionRestoreQuery):
     user_id = get_user_id_from_jwt(request)
     print(f"Attempting to restore session {query.session_id} for user {user_id}")
     try:
-<<<<<<< HEAD
-        session = get_session(supabase, query.session_id, user_id=user_id)
-=======
-        # Query by both session_id and user_id for reliability and security
-        session = get_session(query.session_id, user_id=query.user_id)
->>>>>>> b135f7d5
-        if session:
-            print("Session found and user verified. Returning context.")
-            state = session.get("state") or {}
-            return {"success": True, "state": {
-                "applied_filters": state.get("applied_filters") or {},
-                "candidate_pool": state.get("candidate_pool") or [],
-                "booking_context": state.get("booking_context") or {}
-            }}
-        else:
-<<<<<<< HEAD
-            print("Session not found or user mismatch. Creating new session.")
-            new_session_id = create_session(supabase, user_id=user_id)
-            new_session = get_session(supabase, new_session_id, user_id=user_id)
-            state = new_session.get("state") if new_session else {}
-            return {"success": True, "state": {
-                "applied_filters": state.get("applied_filters") or {},
-                "candidate_pool": state.get("candidate_pool") or [],
-                "booking_context": state.get("booking_context") or {}
-            }, "session_id": new_session_id}
-=======
-            print("Session not found or user mismatch.")
-            raise HTTPException(status_code=404, detail="Session not found or access denied.")
->>>>>>> b135f7d5
-    except Exception as e:
+        session = get_session(query.session_id, user_id=user_id)
+if session:
+    print("Session found and user verified. Returning context.")
+    state = session.get("state") or {}
+    return {"success": True, "state": {
+        "applied_filters": state.get("applied_filters") or {},
+        "candidate_pool": state.get("candidate_pool") or [],
+        "booking_context": state.get("booking_context") or {}
+    }}
+else:
+    print("Session not found or user mismatch.")
+    raise HTTPException(status_code=404, detail="Session not found or access denied.")
         logging.error(f"Error restoring session {query.session_id} for user {user_id}: {e}")
         raise HTTPException(status_code=500, detail="Failed to restore session.")
 
+
 @app.post("/chat")
-<<<<<<< HEAD
 async def handle_chat(request: Request, query: UserQuery):
     user_id = get_user_id_from_jwt(request)
     if not user_id:
-=======
-def handle_chat(query: UserQuery):
-    # --- "LOGIN WALL" AND API LIMITER ---
-    if not query.user_id:
->>>>>>> b135f7d5
         raise HTTPException(status_code=401, detail="Authentication required. Please sign in to use the chatbot.")
 
-    try:
-        # Step 1: Securely get the user's API call count using the database function
-        response = supabase.rpc('get_user_api_calls', {'user_id_input': query.user_id}).execute()
-        api_calls_left = response.data
-
-        # Step 2: Check if the user exists and has calls remaining
-        if api_calls_left is None:
-            raise HTTPException(status_code=404, detail="User profile not found. Please try signing out and in again.")
-        if api_calls_left <= 0:
-            raise HTTPException(status_code=429, detail="You have reached your monthly limit of API calls.")
-
-        # Step 3: If checks pass, call the database function to decrement the counter
-        supabase.rpc('decrement_api_calls', {'user_id_input': query.user_id}).execute()
-
-        print(f"User {query.user_id} has {api_calls_left - 1} API calls remaining.")
-
-    except HTTPException as http_exc:
-        raise http_exc
-    except Exception as e:
-        logging.error(f"Error in API limiter for user {query.user_id}: {e}")
+    # --- API Limiter (optional, can be expanded) ---
+    try:
+        # Example: get API call count (can be expanded as needed)
+        response = supabase.rpc('get_user_api_calls', {'user_id_input': user_id}).execute()
+    except Exception as e:
+        logging.error(f"Error in API limiter for user {user_id}: {e}")
         raise HTTPException(status_code=500, detail="An error occurred while verifying your access.")
 
     # --- Session Management ---
     session_id = query.session_id
-    # Initialize standardized state structure
     state = {"applied_filters": {}, "candidate_pool": [], "booking_context": {}}
-    
+    session = None
     if session_id:
-        session = get_session(session_id)
-        if session and session.get("user_id") == query.user_id:
+        session = get_session(session_id, user_id=user_id)
+        if session:
+            # Use the existing session
             raw_state = session.get("state") or {}
-            # Extract standardized state components
             state["applied_filters"] = raw_state.get("applied_filters") or {}
             state["candidate_pool"] = raw_state.get("candidate_pool") or []
             state["booking_context"] = raw_state.get("booking_context") or {}
         else:
-            session_id = create_session(user_id=query.user_id)
+            # Provided session_id is missing or not owned by user, create new session
+            session_id = create_session(user_id=user_id)
     else:
-        session_id = create_session(user_id=query.user_id)
+        # No session_id provided, create new session
+        session_id = create_session(user_id=user_id)
 
     if not query.history:
         return {"response": "Error: History is empty.", "session_id": session_id}
 
-    # --- State Management ---
     latest_user_message = query.history[-1].content.lower()
     previous_filters = state["applied_filters"]
     candidate_clinics = state["candidate_pool"]
     booking_context = state["booking_context"]
-    conversation_history_for_prompt = "\n".join([f"{msg.role}: {msg.content}" for msg in query.history])
-    
+
     print(f"\n--- New Request ---")
     print(f"Latest User Query: '{latest_user_message}'")
-    
-    # --- Gatekeeper ---
-    intent = ChatIntent.OUT_OF_SCOPE # Default to a safe, cheap intent
-    try:
-        gatekeeper_prompt = f"""
-        You are a highly intelligent and strict API routing assistant for a dental chatbot. 
-        Your ONLY job is to analyze the user's most recent message and classify its intent into one of four categories.
-
-        You MUST use the 'GatekeeperDecision' tool to provide your answer.
-
-        Here are the definitions of the five intents:
-        1.  'find_clinic': The user is asking to find, locate, or get recommendations for a dental clinic. This includes asking for a list, asking for the "best" clinic, or asking for clinics in a specific location.
-        2.  'book_appointment': The user is explicitly asking to book, schedule, or make an appointment. This often follows a 'find_clinic' request.
-        3.  'general_dental_question': The user is asking a general question about a dental procedure, concept, or pricing (e.g., "what is a root canal?", "how much are veneers?").
-        4.  'remember_session': The user is asking the chatbot to recall, remember, or show information from previous conversations or sessions.
-        5.  'out_of_scope': The user is having a casual conversation, greeting the chatbot, or asking a question completely unrelated to dentistry.
-
-        --- EXAMPLES ---
-        User Message: "Find me the best clinic for dental crown in JB"
-        Intent: find_clinic
-
-        User Message: "Okay, book me an appointment at Mount Austin Dental Hub"
-        Intent: book_appointment
-
-        User Message: "what is the price of teeth whitening?"
-        Intent: general_dental_question
-
-        User Message: "remeber the 3 clinics from last time"
-        Intent: remember_session
-
-        User Message: "do you remember what we talked about?"
-        Intent: remember_session
-
-        User Message: "can you recall our previous discussion?"
-        Intent: remember_session
-
-        User Message: "show me our last conversation"
-        Intent: remember_session
-
-        User Message: "what did we discuss in our past session?"
-        Intent: remember_session
-
-        User Message: "recollect what you told me before"
-        Intent: remember_session
-
-        User Message: "bring back our last interaction"
-        Intent: remember_session
-
-        User Message: "what was our previous chat about?"
-        Intent: remember_session
-
-        User Message: "hello, are you still there"
-        Intent: out_of_scope
-        ---
-
-        Analyze the following conversation and determine the intent of the VERY LAST user message.
-
-        Conversation History:
-        {conversation_history_for_prompt}
-
-        User's MOST RECENT message is: "{latest_user_message}"
-        """
-        gatekeeper_response = gatekeeper_model.generate_content(gatekeeper_prompt, tools=[GatekeeperDecision])
+    try:
         part = gatekeeper_response.candidates[0].content.parts[0]
         if hasattr(part, 'function_call') and part.function_call.args:
             intent = part.function_call.args['intent']
